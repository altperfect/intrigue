--- conflicted
+++ resolved
@@ -931,56 +931,12 @@
 
         SMALL_DATASET_THRESHOLD = 100
         MAX_WORKERS = min(32, os.cpu_count() or 4)
-<<<<<<< HEAD
 
         try:
             if len(potential_candidates) <= SMALL_DATASET_THRESHOLD:
                 all_scores = self._process_url_batch(potential_candidates)
             else:
                 all_scores = []
-
-                # Split processing into smaller chunks to avoid memory issues
-                chunk_size = min(
-                    5000, max(100, len(potential_candidates) // (MAX_WORKERS * 2))
-                )
-                batches = [
-                    potential_candidates[i : i + chunk_size]  # noqa: E203
-                    for i in range(0, len(potential_candidates), chunk_size)
-                ]
-
-                try:
-                    with concurrent.futures.ThreadPoolExecutor(
-                        max_workers=MAX_WORKERS
-                    ) as executor:
-                        futures = []
-                        for batch in batches:
-                            future = executor.submit(self._process_url_batch, batch)
-                            futures.append(future)
-
-                        for future in concurrent.futures.as_completed(futures):
-                            try:
-                                batch_scores = future.result()
-                                all_scores.extend(batch_scores)
-                            except Exception as exc:
-                                print(f"Batch processing generated an exception: {exc}")
-                except Exception as e:
-                    # Fall back to sequential processing if parallel processing fails
-                    if not self.quiet:
-                        print(
-                            f"Warning: Parallel processing failed ({str(e)}). Falling back to sequential processing."
-                        )
-                    all_scores = []
-                    for batch in batches:
-                        batch_scores = self._process_url_batch(batch)
-                        all_scores.extend(batch_scores)
-=======
-
-        try:
-            if len(potential_candidates) <= SMALL_DATASET_THRESHOLD:
-                all_scores = self._process_url_batch(potential_candidates)
-            else:
-                all_scores = []
->>>>>>> 4e659042
 
                 # Split processing into smaller chunks to avoid memory issues
                 chunk_size = min(
